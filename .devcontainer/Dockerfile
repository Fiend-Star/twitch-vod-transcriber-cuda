FROM nvidia/cuda:12.1.0-base-ubuntu22.04

ENV DEBIAN_FRONTEND=noninteractive
ENV DENO_INSTALL=/home/deno/.deno
ENV PATH=${DENO_INSTALL}/bin:${PATH}

# Install dependencies
RUN apt-get update && apt-get install -y --no-install-recommends \
    curl \
    unzip \
    fish \
    ffmpeg \
    git \
    python3 \
    python3-pip \
    sqlite3 \
    shellcheck \
    ruby \
    sudo \
    vim \    
    ssh \
    tree \
    ssh \
    ca-certificates \
    nodejs \
    npm \
    && gem install lolcat \
    && pip3 install torch torchvision torchaudio --index-url https://download.pytorch.org/whl/cu121 \
    && pip3 install --no-cache-dir --upgrade "git+https://github.com/openai/whisper.git@v20231117" \
    && pip install --no-cache-dir --upgrade yt-dlp \
    && rm -rf /var/lib/apt/lists/*

# Create user and set up directories
<<<<<<< HEAD
RUN useradd -m -s /usr/bin/fish deno
=======
RUN useradd -m -s /usr/bin/fish deno \
    && mkdir -p /workspace \
    && chown -R deno:deno /workspace

# Add support for other users that may be set in devcontainer.json
RUN mkdir -p /workspaces && chown -R deno:deno /workspaces

# Set up fish for the deno user
>>>>>>> 5a16b2f5
USER deno
WORKDIR /home/deno

# Ensure Fish config directory exists
RUN mkdir -p /home/deno/.config/fish

# Install Deno
RUN curl -fsSL https://deno.land/x/install/install.sh | sh

# Update Fish config
RUN echo '# Environment setup' > /home/deno/.config/fish/config.fish && \
    echo 'set -gx DENO_INSTALL "$HOME/.deno"' >> /home/deno/.config/fish/config.fish && \
    echo 'fish_add_path $DENO_INSTALL/bin' >> /home/deno/.config/fish/config.fish && \
    echo 'set -gx PATH $DENO_INSTALL/bin $PATH' >> /home/deno/.config/fish/config.fish && \
    echo '' >> /home/deno/.config/fish/config.fish && \
    echo 'if status is-interactive' >> /home/deno/.config/fish/config.fish && \
    echo '  echo ""' >> /home/deno/.config/fish/config.fish && \
    echo '  echo "-------------------------------------------------" | lolcat' >> /home/deno/.config/fish/config.fish && \
    echo '  echo "Welcome to the Twitch VOD Downloader Dev Container!" | lolcat' >> /home/deno/.config/fish/config.fish && \
    echo '  echo "-------------------------------------------------" | lolcat' >> /home/deno/.config/fish/config.fish && \
    echo '  echo "Available aliases:" | lolcat' >> /home/deno/.config/fish/config.fish && \
    echo '  echo "  - download: Runs the VOD downloader script." | lolcat' >> /home/deno/.config/fish/config.fish && \
    echo '  echo "  - process-chapters: Processes chapters for a specific VOD." | lolcat' >> /home/deno/.config/fish/config.fish && \
    echo '  echo "-------------------------------------------------" | lolcat' >> /home/deno/.config/fish/config.fish && \
    echo '  echo ""' >> /home/deno/.config/fish/config.fish && \
    echo '  echo "To run the downloader, type: download" | lolcat' >> /home/deno/.config/fish/config.fish && \
    echo '  echo "To process chapters, type: process-chapters <video_id>" | lolcat' >> /home/deno/.config/fish/config.fish && \
    echo '  echo ""' >> /home/deno/.config/fish/config.fish && \
    echo 'end' >> /home/deno/.config/fish/config.fish && \
    echo '' >> /home/deno/.config/fish/config.fish && \
<<<<<<< HEAD
    echo 'alias download="$DENO_INSTALL/bin/deno run --allow-net --allow-run --allow-read --allow-write --allow-env --allow-ffi src/main.ts"' >> /home/deno/.config/fish/config.fish
=======
    echo 'alias download="$DENO_INSTALL/bin/deno run --allow-net --allow-run --allow-read --allow-write --allow-env --allow-ffi src/main.ts"' >> /home/deno/.config/fish/config.fish && \
    echo 'alias process-chapters="$DENO_INSTALL/bin/deno run --allow-read --allow-write --allow-net --allow-env --allow-ffi src/chapterProcessor.ts"' >> /home/deno/.config/fish/config.fish
>>>>>>> 5a16b2f5

# Set Fish as the shell
SHELL ["/usr/bin/fish", "-c"]

<<<<<<< HEAD
# Verify installations
RUN $DENO_INSTALL/bin/deno --version && \
    python3 --version && \
    whisper --help
=======
# Verify installations (optional, but good to have)
RUN $DENO_INSTALL/bin/deno --version && \
    python3 --version && \
    whisper --help

# Ensure workspace directory exists and is owned by deno
USER root
RUN mkdir -p /workspace && chown -R deno:deno /workspace
USER deno
WORKDIR /workspace
>>>>>>> 5a16b2f5
<|MERGE_RESOLUTION|>--- conflicted
+++ resolved
@@ -31,9 +31,6 @@
     && rm -rf /var/lib/apt/lists/*
 
 # Create user and set up directories
-<<<<<<< HEAD
-RUN useradd -m -s /usr/bin/fish deno
-=======
 RUN useradd -m -s /usr/bin/fish deno \
     && mkdir -p /workspace \
     && chown -R deno:deno /workspace
@@ -42,7 +39,6 @@
 RUN mkdir -p /workspaces && chown -R deno:deno /workspaces
 
 # Set up fish for the deno user
->>>>>>> 5a16b2f5
 USER deno
 WORKDIR /home/deno
 
@@ -73,22 +69,12 @@
     echo '  echo ""' >> /home/deno/.config/fish/config.fish && \
     echo 'end' >> /home/deno/.config/fish/config.fish && \
     echo '' >> /home/deno/.config/fish/config.fish && \
-<<<<<<< HEAD
-    echo 'alias download="$DENO_INSTALL/bin/deno run --allow-net --allow-run --allow-read --allow-write --allow-env --allow-ffi src/main.ts"' >> /home/deno/.config/fish/config.fish
-=======
     echo 'alias download="$DENO_INSTALL/bin/deno run --allow-net --allow-run --allow-read --allow-write --allow-env --allow-ffi src/main.ts"' >> /home/deno/.config/fish/config.fish && \
     echo 'alias process-chapters="$DENO_INSTALL/bin/deno run --allow-read --allow-write --allow-net --allow-env --allow-ffi src/chapterProcessor.ts"' >> /home/deno/.config/fish/config.fish
->>>>>>> 5a16b2f5
 
 # Set Fish as the shell
 SHELL ["/usr/bin/fish", "-c"]
 
-<<<<<<< HEAD
-# Verify installations
-RUN $DENO_INSTALL/bin/deno --version && \
-    python3 --version && \
-    whisper --help
-=======
 # Verify installations (optional, but good to have)
 RUN $DENO_INSTALL/bin/deno --version && \
     python3 --version && \
@@ -98,5 +84,4 @@
 USER root
 RUN mkdir -p /workspace && chown -R deno:deno /workspace
 USER deno
-WORKDIR /workspace
->>>>>>> 5a16b2f5
+WORKDIR /workspace