--- conflicted
+++ resolved
@@ -16,14 +16,11 @@
     sqlite3 \
     shellcheck \
     ruby \
-<<<<<<< HEAD
     sudo \
     vim \    
     ssh \
     tree \
-=======
     ssh \
->>>>>>> aa90c9da
     && gem install lolcat \
     && pip3 install torch torchvision torchaudio --index-url https://download.pytorch.org/whl/cu121 \
     && pip3 install --no-cache-dir --upgrade "git+https://github.com/openai/whisper.git@v20231117" \
